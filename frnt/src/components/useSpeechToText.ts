import { useCallback, useEffect, useRef, useState } from 'react';

// Web Speech API 타입 정의
interface SpeechRecognitionEvent extends Event {
  results: SpeechRecognitionResultList;
}

interface SpeechRecognitionResultList {
  readonly length: number;
  [index: number]: SpeechRecognitionResult;
}

interface SpeechRecognitionResult {
  readonly length: number;
  [index: number]: SpeechRecognitionAlternative;
  isFinal: boolean;
}

interface SpeechRecognitionAlternative {
  transcript: string;
  confidence: number;
}

interface SpeechRecognition extends EventTarget {
  continuous: boolean;
  interimResults: boolean;
  lang: string;
  maxAlternatives: number;
  onaudioend: ((this: SpeechRecognition, ev: Event) => any) | null;
  onaudiostart: ((this: SpeechRecognition, ev: Event) => any) | null;
  onend: ((this: SpeechRecognition, ev: Event) => any) | null;
  onerror: ((this: SpeechRecognition, ev: Event) => any) | null;
  onnomatch: ((this: SpeechRecognition, ev: Event) => any) | null;
  onresult: ((this: SpeechRecognition, ev: SpeechRecognitionEvent) => any) | null;
  onsoundend: ((this: SpeechRecognition, ev: Event) => any) | null;
  onsoundstart: ((this: SpeechRecognition, ev: Event) => any) | null;
  onspeechend: ((this: SpeechRecognition, ev: Event) => any) | null;
  onspeechstart: ((this: SpeechRecognition, ev: Event) => any) | null;
  onstart: ((this: SpeechRecognition, ev: Event) => any) | null;
  start(): void;
  stop(): void;
  abort(): void;
}

interface SpeechRecognitionConstructor {
  new (): SpeechRecognition;
  prototype: SpeechRecognition;
}

interface SpeechToTextApi {
  start: () => void;
  stop: () => void;
  listening: boolean;
  supported: boolean;
}

export default function useSpeechToText(
  onResult: (text: string) => void
): SpeechToTextApi {
  const recognitionRef = useRef<SpeechRecognition | null>(null);
  const [listening, setListening] = useState(false);

  // Resolve SpeechRecognition constructor across browsers
<<<<<<< HEAD
  const speechRecognitionCtor: SpeechRecognitionConstructor | undefined =
=======
  const speechRecognitionCtor:
    | (new () => SpeechRecognition)
    | undefined =
>>>>>>> c0c028c8
    typeof window !== 'undefined'
      ? (window.SpeechRecognition as SpeechRecognitionConstructor || (window as any).webkitSpeechRecognition)
      : undefined;

  const supported = Boolean(speechRecognitionCtor);

  /**
   * Start listening for speech input.
   */
  const start = useCallback(() => {
    if (!speechRecognitionCtor || listening) return;

    const recognition = new speechRecognitionCtor();
    recognitionRef.current = recognition;

    recognition.interimResults = false;

    recognition.onresult = (e: SpeechRecognitionEvent) => {
      const transcript = Array.from(e.results)
        .map(result => result[0].transcript)
        .join('');
      onResult(transcript);
    };

    recognition.onend = () => setListening(false);
    recognition.onerror = () => setListening(false);

    recognition.start();
    setListening(true);
  }, [speechRecognitionCtor, listening, onResult]);

  /**
   * Stop listening for speech input.
   */
  const stop = useCallback(() => {
    recognitionRef.current?.stop();
    setListening(false);
  }, []);

  // Clean up recorder when hook unmounts.
  useEffect(() => {
    return () => {
      recognitionRef.current?.stop();
    };
  }, []);

  return { start, stop, listening, supported };
}<|MERGE_RESOLUTION|>--- conflicted
+++ resolved
@@ -61,13 +61,9 @@
   const [listening, setListening] = useState(false);
 
   // Resolve SpeechRecognition constructor across browsers
-<<<<<<< HEAD
-  const speechRecognitionCtor: SpeechRecognitionConstructor | undefined =
-=======
   const speechRecognitionCtor:
     | (new () => SpeechRecognition)
     | undefined =
->>>>>>> c0c028c8
     typeof window !== 'undefined'
       ? (window.SpeechRecognition as SpeechRecognitionConstructor || (window as any).webkitSpeechRecognition)
       : undefined;
